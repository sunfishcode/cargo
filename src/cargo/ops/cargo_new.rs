--- conflicted
+++ resolved
@@ -46,13 +46,6 @@
         try!(File::create(&path.join(".gitignore")).write(gitignore.as_bytes()));
     }
 
-<<<<<<< HEAD
-    if opts.travis {
-        try!(File::create(&path.join(".travis.yml")).write_str("language: rust\n"));
-    }
-
-    let author = try!(discover_author());
-=======
     let (author_name, email) = try!(discover_author());
     // Hoo boy, sure glad we've got exhaustivenes checking behind us.
     let author = match (cfg.name, cfg.email, author_name, email) {
@@ -64,7 +57,10 @@
         (None, None, name, None) => name,
     };
 
->>>>>>> fd7a83a6
+    if opts.travis {
+        try!(File::create(&path.join(".travis.yml")).write_str("language: rust\n"));
+    }
+
     try!(File::create(&path.join("Cargo.toml")).write_str(format!(
 r#"[package]
 
