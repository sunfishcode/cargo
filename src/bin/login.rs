use std::io::prelude::*;
use std::io;

use cargo::ops;
use cargo::core::{SourceId, Source};
use cargo::sources::RegistrySource;
use cargo::util::{CliResult, CargoResultExt, Config};

#[derive(Deserialize)]
pub struct Options {
    flag_host: Option<String>,
    arg_token: Option<String>,
    flag_verbose: u32,
    flag_quiet: Option<bool>,
    flag_color: Option<String>,
    flag_frozen: bool,
    flag_locked: bool,
    #[serde(rename = "flag_Z")]
    flag_z: Vec<String>,
}

pub const USAGE: &'static str = "
Save an api token from the registry locally

Usage:
    cargo login [options] [<token>]

Options:
    -h, --help               Print this message
    --host HOST              Host to set the token for
    -v, --verbose ...        Use verbose output (-vv very verbose/build.rs output)
    -q, --quiet              No output printed to stdout
    --color WHEN             Coloring: auto, always, never
    --frozen                 Require Cargo.lock and cache are up to date
    --locked                 Require Cargo.lock is up to date
    -Z FLAG ...              Unstable (nightly-only) flags to Cargo

";

pub fn execute(options: Options, config: &mut Config) -> CliResult {
    config.configure(options.flag_verbose,
                     options.flag_quiet,
                     &options.flag_color,
                     options.flag_frozen,
<<<<<<< HEAD
                     options.flag_locked,
                     &options.flag_z)?;
    let token = match options.arg_token.clone() {
        Some(token) => token,
        None => {
            let src = SourceId::crates_io(config)?;
            let mut src = RegistrySource::remote(&src, config);
            src.update()?;
            let config = src.config()?.unwrap();
            let host = options.flag_host.clone().unwrap_or(config.api.unwrap());
=======
                     options.flag_locked)?;
    let token = match options.arg_token {
        Some(token) => token,
        None => {
            let host = match options.flag_host {
                Some(ref host) => host.clone(),
                None => {
                    let src = SourceId::crates_io(config)?;
                    let mut src = RegistrySource::remote(&src, config);
                    src.update()?;
                    src.config()?.unwrap().api
                }
            };

>>>>>>> 002996eb
            println!("please visit {}me and paste the API Token below", host);
            let mut line = String::new();
            let input = io::stdin();
            input.lock().read_line(&mut line).chain_err(|| {
                "failed to read stdin"
            })?;
            line.trim().to_string()
        }
    };

    ops::registry_login(config, token, options.flag_host)?;
    Ok(())
}<|MERGE_RESOLUTION|>--- conflicted
+++ resolved
@@ -42,19 +42,8 @@
                      options.flag_quiet,
                      &options.flag_color,
                      options.flag_frozen,
-<<<<<<< HEAD
                      options.flag_locked,
                      &options.flag_z)?;
-    let token = match options.arg_token.clone() {
-        Some(token) => token,
-        None => {
-            let src = SourceId::crates_io(config)?;
-            let mut src = RegistrySource::remote(&src, config);
-            src.update()?;
-            let config = src.config()?.unwrap();
-            let host = options.flag_host.clone().unwrap_or(config.api.unwrap());
-=======
-                     options.flag_locked)?;
     let token = match options.arg_token {
         Some(token) => token,
         None => {
@@ -64,11 +53,9 @@
                     let src = SourceId::crates_io(config)?;
                     let mut src = RegistrySource::remote(&src, config);
                     src.update()?;
-                    src.config()?.unwrap().api
+                    src.config()?.unwrap().api.unwrap()
                 }
             };
-
->>>>>>> 002996eb
             println!("please visit {}me and paste the API Token below", host);
             let mut line = String::new();
             let input = io::stdin();
